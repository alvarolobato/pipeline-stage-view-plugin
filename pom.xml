--- conflicted
+++ resolved
@@ -28,11 +28,7 @@
     <parent>
         <groupId>org.jenkins-ci.plugins</groupId>
         <artifactId>plugin</artifactId>
-<<<<<<< HEAD
         <version>2.9</version>
-=======
-        <version>2.6</version>
->>>>>>> c763e9f5
     </parent>
 
     <groupId>org.jenkins-ci.plugins.pipeline-stage-view</groupId>
@@ -50,14 +46,8 @@
     </scm>
 
     <properties>
-<<<<<<< HEAD
-        <jenkins.version>1.609.3</jenkins.version>
-        <java.level>6</java.level>
-        <workflow.version>1.14</workflow.version>
-=======
         <jenkins.version>1.642.3</jenkins.version>
         <jenkins-test-harness.version>2.1</jenkins-test-harness.version>
->>>>>>> c763e9f5
     </properties>
 
     <repositories>

--- conflicted
+++ resolved
@@ -1,3 +1,4 @@
+
 <?xml version="1.0" encoding="UTF-8"?>
 <!--
  ~ The MIT License
@@ -28,20 +29,12 @@
     <parent>
         <groupId>org.jenkins-ci.plugins.pipeline-stage-view</groupId>
         <artifactId>parent-pom</artifactId>
-<<<<<<< HEAD
-        <version>1.2-beta-2-SNAPSHOT</version>
-=======
         <version>1.3-SNAPSHOT</version>
->>>>>>> 360909b3
         <relativePath>../pom.xml</relativePath>
     </parent>
 
     <artifactId>pipeline-rest-api</artifactId>
-<<<<<<< HEAD
-    <version>1.2-beta-2-SNAPSHOT</version>
-=======
     <version>1.3-SNAPSHOT</version>
->>>>>>> 360909b3
     <name>Pipeline: REST API Plugin</name>
     <description>Provides a REST API to access pipeline and pipeline run data</description>
     <url>https://wiki.jenkins-ci.org/display/JENKINS/Pipeline+Stage+View+Plugin</url> <!-- TODO update -->
